--- conflicted
+++ resolved
@@ -28,7 +28,6 @@
     %{state | family: true}
   end
 
-<<<<<<< HEAD
   def sax_event_handler({:characters, value},
     %__MODULE__{family: family, family_string: fam_str, index: index, tid: tid} = state) do
       if family do
@@ -49,20 +48,18 @@
                         %{state | index: index + 1}
         true         -> state
       end
-=======
-  def sax_event_handler({:characters, value}, 
-    %Xlsxir.ParseString{family: family, family_string: fam_str} = state) do
-      value = value |> to_string
-      %{state | family_string: fam_str <> value}
-  end
 
-  def sax_event_handler({:endElement,_,'si',_}, 
-    %Xlsxir.ParseString{empty_string: empty_string, family: family, family_string: fam_str}) do
-      SharedString.add_shared_string(fam_str, Index.get)
-      Index.increment_1
->>>>>>> 6c588530
-  end
+      #  def sax_event_handler({:characters, value}, 
+      #    %Xlsxir.ParseString{family: family, family_string: fam_str} = state) do
+      #      value = value |> to_string
+      #      %{state | family_string: fam_str <> value}
+      #  end
+
+      #  def sax_event_handler({:endElement,_,'si',_}, 
+      #    %Xlsxir.ParseString{empty_string: empty_string, family: family, family_string: fam_str}) do
+      #      SharedString.add_shared_string(fam_str, Index.get)
+      #      Index.increment_1
+      #  end
 
   def sax_event_handler(_, state), do: state
-
 end